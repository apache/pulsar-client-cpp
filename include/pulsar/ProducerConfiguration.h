--- conflicted
+++ resolved
@@ -533,15 +533,10 @@
      */
     ProducerAccessMode getAccessMode() const;
 
-<<<<<<< HEAD
     ProducerConfiguration& intercept(std::initializer_list<ProducerInterceptorPtr> interceptors);
 
     const std::vector<ProducerInterceptorPtr>& getInterceptors() const;
 
-    friend class PulsarWrapper;
-
-=======
->>>>>>> c3e3e8ad
    private:
     std::shared_ptr<ProducerConfigurationImpl> impl_;
 
