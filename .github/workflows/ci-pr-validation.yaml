#
# Licensed to the Apache Software Foundation (ASF) under one
# or more contributor license agreements.  See the NOTICE file
# distributed with this work for additional information
# regarding copyright ownership.  The ASF licenses this file
# to you under the Apache License, Version 2.0 (the
# "License"); you may not use this file except in compliance
# with the License.  You may obtain a copy of the License at
#
#   http://www.apache.org/licenses/LICENSE-2.0
#
# Unless required by applicable law or agreed to in writing,
# software distributed under the License is distributed on an
# "AS IS" BASIS, WITHOUT WARRANTIES OR CONDITIONS OF ANY
# KIND, either express or implied.  See the License for the
# specific language governing permissions and limitations
# under the License.
#

name: PR validation
on:
  pull_request:
    branches:
      - main

concurrency:
  group: ${{ github.workflow }}-${{ github.ref }}
  cancel-in-progress: true

jobs:

  unit-tests:
    name: Run unit tests
    runs-on: ubuntu-latest
    timeout-minutes: 120

    steps:
      - name: checkout
        uses: actions/checkout@v3

      - name: Install deps
        run: |
<<<<<<< HEAD
            sudo apt-get update -y
            sudo apt-get install -y             \
=======
            sudo apt-get update -y &&           \
                sudo apt-get install -y         \
>>>>>>> 42a425f2
                libcurl4-openssl-dev            \
                protobuf-compiler               \
                libprotobuf-dev                 \
                libboost-dev                    \
                libboost-program-options-dev    \
                libzstd-dev                     \
                libsnappy-dev                   \
                libgmock-dev                    \
                libgtest-dev

      - name: Install gtest-parallel
        run: |
          sudo curl -o /gtest-parallel https://raw.githubusercontent.com/google/gtest-parallel/master/gtest_parallel.py 

      - name: CMake
        run: cmake . -DBUILD_PERF_TOOLS=ON

      - name: Check formatting
        run: make check-format

      - name: Build
        run: make -j8

      - name: Start Pulsar service
        run: ./pulsar-test-service-start.sh

      - name: Run unit tests
        run: RETRY_FAILED=3 ./run-unit-tests.sh

      - name: Stop Pulsar service
        run: ./pulsar-test-service-stop.sh


  cpp-build-windows:
    timeout-minutes: 120
    name: Build CPP Client on ${{ matrix.name }}
    needs: unit-tests
    runs-on: ${{ matrix.os }}
    env:
      VCPKG_ROOT: '${{ github.workspace }}/vcpkg'
      INSTALL_DIR: 'C:\\pulsar-cpp'
    strategy:
      fail-fast: false
      matrix:
        include:
          - name: 'Windows x64'
            os: windows-2022
            triplet: x64-windows-static
            suffix: 'windows-win64'
            generator: 'Visual Studio 17 2022'
            arch: '-A x64'
          - name: 'Windows x86'
            os: windows-2022
            triplet: x86-windows-static
            suffix: 'windows-win32'
            generator: 'Visual Studio 17 2022'
            arch: '-A Win32'

    steps:
      - name: checkout
        uses: actions/checkout@v3

      - name: Restore vcpkg and its artifacts.
        uses: actions/cache@v3
        id: vcpkg-cache
        with:
          path: |
            ${{ env.VCPKG_ROOT }}
            vcpkg_installed
            !${{ env.VCPKG_ROOT }}/.git
            !${{ env.VCPKG_ROOT }}/buildtrees
            !${{ env.VCPKG_ROOT }}/packages
            !${{ env.VCPKG_ROOT }}/downloads
          key: |
            ${{ runner.os }}-${{ matrix.triplet}}-${{ hashFiles( 'vcpkg.json' ) }}

      - name: Get vcpkg(windows)
        if: ${{ runner.os == 'Windows' && steps.vcpkg-cache.outputs.cache-hit != 'true' }}
        run: |
          cd ${{ github.workspace }}
          mkdir build -force
          git clone https://github.com/Microsoft/vcpkg.git
          cd vcpkg
          .\bootstrap-vcpkg.bat

      - name: remove system vcpkg(windows)
        if: runner.os == 'Windows'
        run: rm -rf "$VCPKG_INSTALLATION_ROOT"
        shell: bash

      - name: Install vcpkg packages
        run: |
          ${{ env.VCPKG_ROOT }}\vcpkg.exe install --triplet ${{ matrix.triplet }}

      - name: Configure
        shell: bash
        run: |
          if [ "$RUNNER_OS" == "Windows" ]; then
            cmake \
              -B ./build-1 \
              -G "${{ matrix.generator }}" ${{ matrix.arch }} \
              -DBUILD_TESTS=OFF \
              -DVCPKG_TRIPLET="${{ matrix.triplet }}" \
              -DCMAKE_INSTALL_PREFIX="${{ env.INSTALL_DIR }}" \
              -S .
          fi

      - name: Install
        shell: bash
        run: |
          if [ "$RUNNER_OS" == "Windows" ]; then
            cmake --build ./build-1 --parallel --config Release
            cmake --install ./build-1
          fi

      - name: Test examples
        shell: bash
        run: |
          if [ "$RUNNER_OS" == "Windows" ]; then
            cd win-examples
            cmake \
              -G "${{ matrix.generator }}" ${{ matrix.arch }} \
              -DLINK_STATIC=OFF \
              -DCMAKE_PREFIX_PATH=${{ env.INSTALL_DIR }} \
              -B build-dynamic
            cmake --build build-dynamic --config Release
            cmake \
              -G "${{ matrix.generator }}" ${{ matrix.arch }} \
              -DLINK_STATIC=ON \
              -DCMAKE_PREFIX_PATH=${{ env.INSTALL_DIR }} \
              -B build-static
            cmake --build build-static --config Release
            ./build-static/Release/win-example.exe
          fi

      - name: Build (Debug)
        shell: bash
        run: |
          if [ "$RUNNER_OS" == "Windows" ]; then
            cmake \
              -B ./build-2 \
              -G "${{ matrix.generator }}" ${{ matrix.arch }} \
              -DBUILD_TESTS=OFF \
              -DVCPKG_TRIPLET="${{ matrix.triplet }}" \
              -DCMAKE_INSTALL_PREFIX="${{ env.INSTALL_DIR }}" \
              -DCMAKE_BUILD_TYPE=Debug \
              -S .
            cmake --build ./build-2 --parallel --config Debug
          fi

  package:
    name: Build ${{matrix.pkg.name}} ${{matrix.cpu.platform}}
    runs-on: ubuntu-22.04
    needs: unit-tests
    timeout-minutes: 500

    strategy:
      fail-fast: true
      matrix:
        pkg:
          - { name: 'RPM', type: 'rpm', path: 'pkg/rpm/RPMS' }
          - { name: 'Deb', type: 'deb', path: 'pkg/deb/BUILD/DEB' }
          - { name: 'Alpine', type: 'apk', path: 'pkg/apk/build' }
        cpu:
          - { arch: 'x86_64', platform: 'x86_64' }

    steps:
      - name: checkout
        uses: actions/checkout@v3

      - name: Set up QEMU
        uses: docker/setup-qemu-action@v2

      - name: Package Pulsar source
        run: build-support/generate-source-archive.sh

      - uses: docker/setup-buildx-action@v2
      - run: build-support/copy-deps-versionfile.sh

      - name: Build dependencies Docker image
        uses: docker/build-push-action@v3
        with:
          context: ./pkg/${{matrix.pkg.type}}
          load: true
          tags: build:latest
          platforms: linux/${{matrix.cpu.platform}}
          build-args: PLATFORM=${{matrix.cpu.arch}}
          cache-from: type=gha
          cache-to: type=gha,mode=max

      - name: Build packages
        run: pkg/${{matrix.pkg.type}}/docker-build-${{matrix.pkg.type}}-${{matrix.cpu.platform}}.sh build:latest

  cpp-build-macos:
    timeout-minutes: 120
    name: Build CPP Client on macOS
    runs-on: macos-12
    needs: unit-tests
    steps:
      - name: checkout
        uses: actions/checkout@v3

      - name: Install dependencies
        run: brew install openssl protobuf boost zstd snappy

      - name: Configure (default)
        shell: bash
        run: |
          cmake \
              -B ./build-macos \
              -DBUILD_TESTS=OFF \
              -S .

      - name: Compile
        shell: bash
        run: |
          cmake --build ./build-macos --parallel --config Release

  # Job that will be required to complete and depends on all the other jobs
  check-completion:
    name: Check Completion
    runs-on: ubuntu-latest
    needs: [unit-tests, cpp-build-windows, package, cpp-build-macos]

    steps:
      - run: true<|MERGE_RESOLUTION|>--- conflicted
+++ resolved
@@ -40,13 +40,8 @@
 
       - name: Install deps
         run: |
-<<<<<<< HEAD
-            sudo apt-get update -y
-            sudo apt-get install -y             \
-=======
             sudo apt-get update -y &&           \
                 sudo apt-get install -y         \
->>>>>>> 42a425f2
                 libcurl4-openssl-dev            \
                 protobuf-compiler               \
                 libprotobuf-dev                 \
