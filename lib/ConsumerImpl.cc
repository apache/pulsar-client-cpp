/**
 * Licensed to the Apache Software Foundation (ASF) under one
 * or more contributor license agreements.  See the NOTICE file
 * distributed with this work for additional information
 * regarding copyright ownership.  The ASF licenses this file
 * to you under the Apache License, Version 2.0 (the
 * "License"); you may not use this file except in compliance
 * with the License.  You may obtain a copy of the License at
 *
 *   http://www.apache.org/licenses/LICENSE-2.0
 *
 * Unless required by applicable law or agreed to in writing,
 * software distributed under the License is distributed on an
 * "AS IS" BASIS, WITHOUT WARRANTIES OR CONDITIONS OF ANY
 * KIND, either express or implied.  See the License for the
 * specific language governing permissions and limitations
 * under the License.
 */
#include "ConsumerImpl.h"

#include <pulsar/DeadLetterPolicyBuilder.h>
#include <pulsar/MessageIdBuilder.h>

#include <algorithm>

#include "AckGroupingTracker.h"
#include "AckGroupingTrackerDisabled.h"
#include "AckGroupingTrackerEnabled.h"
#include "AsioDefines.h"
#include "BatchMessageAcker.h"
#include "BatchedMessageIdImpl.h"
#include "BitSet.h"
#include "ChunkMessageIdImpl.h"
#include "ClientConnection.h"
#include "ClientImpl.h"
#include "Commands.h"
#include "ExecutorService.h"
#include "GetLastMessageIdResponse.h"
#include "LogUtils.h"
#include "MessageCrypto.h"
#include "MessageIdUtil.h"
#include "MessageImpl.h"
#include "MessagesImpl.h"
#include "ProducerConfigurationImpl.h"
#include "PulsarApi.pb.h"
#include "ResultUtils.h"
#include "TimeUtils.h"
#include "TopicName.h"
#include "UnAckedMessageTrackerDisabled.h"
#include "UnAckedMessageTrackerEnabled.h"
#include "Utils.h"
#include "stats/ConsumerStatsDisabled.h"
#include "stats/ConsumerStatsImpl.h"

namespace pulsar {

DECLARE_LOG_OBJECT()

using std::chrono::milliseconds;
using std::chrono::seconds;

static boost::optional<MessageId> getStartMessageId(const boost::optional<MessageId>& startMessageId,
                                                    bool inclusive) {
    if (!inclusive || !startMessageId) {
        return startMessageId;
    }
    // The default ledger id and entry id of a chunked message refer the fields of the last chunk. When the
    // start message id is inclusive, we need to start from the first chunk.
    auto chunkMsgIdImpl =
        dynamic_cast<const ChunkMessageIdImpl*>(Commands::getMessageIdImpl(startMessageId.value()).get());
    if (chunkMsgIdImpl) {
        return boost::optional<MessageId>{chunkMsgIdImpl->getChunkedMessageIds().front()};
    }
    return startMessageId;
}

ConsumerImpl::ConsumerImpl(const ClientImplPtr& client, const std::string& topic,
                           const std::string& subscriptionName, const ConsumerConfiguration& conf,
                           bool isPersistent, const ConsumerInterceptorsPtr& interceptors,
                           const ExecutorServicePtr& listenerExecutor /* = NULL by default */,
                           bool hasParent /* = false by default */,
                           const ConsumerTopicType consumerTopicType /* = NonPartitioned by default */,
                           Commands::SubscriptionMode subscriptionMode,
                           const boost::optional<MessageId>& startMessageId)
    : ConsumerImplBase(
          client, topic,
          Backoff(milliseconds(client->getClientConfig().getInitialBackoffIntervalMs()),
                  milliseconds(client->getClientConfig().getMaxBackoffIntervalMs()), milliseconds(0)),
          conf, listenerExecutor ? listenerExecutor : client->getListenerExecutorProvider()->get()),
      waitingForZeroQueueSizeMessage(false),
      config_(conf),
      subscription_(subscriptionName),
      originalSubscriptionName_(subscriptionName),
      isPersistent_(isPersistent),
      messageListener_(config_.getMessageListener()),
      eventListener_(config_.getConsumerEventListener()),
      hasParent_(hasParent),
      consumerTopicType_(consumerTopicType),
      subscriptionMode_(subscriptionMode),
      // This is the initial capacity of the queue
      incomingMessages_(std::max(config_.getReceiverQueueSize(), 1)),
      availablePermits_(0),
      receiverQueueRefillThreshold_(config_.getReceiverQueueSize() / 2),
      consumerId_(client->newConsumerId()),
      consumerStr_("[" + topic + ", " + subscriptionName + ", " + std::to_string(consumerId_) + "] "),
      messageListenerRunning_(!conf.isStartPaused()),
      negativeAcksTracker_(std::make_shared<NegativeAcksTracker>(client, *this, conf)),
      readCompacted_(conf.isReadCompacted()),
      startMessageId_(getStartMessageId(startMessageId, conf.isStartMessageIdInclusive())),
      maxPendingChunkedMessage_(conf.getMaxPendingChunkedMessage()),
      autoAckOldestChunkedMessageOnQueueFull_(conf.isAutoAckOldestChunkedMessageOnQueueFull()),
      expireTimeOfIncompleteChunkedMessageMs_(conf.getExpireTimeOfIncompleteChunkedMessageMs()),
      interceptors_(interceptors) {
    // Initialize un-ACKed messages OT tracker.
    if (conf.getUnAckedMessagesTimeoutMs() != 0) {
        if (conf.getTickDurationInMs() > 0) {
            unAckedMessageTrackerPtr_.reset(new UnAckedMessageTrackerEnabled(
                conf.getUnAckedMessagesTimeoutMs(), conf.getTickDurationInMs(), client, *this));
        } else {
            unAckedMessageTrackerPtr_.reset(
                new UnAckedMessageTrackerEnabled(conf.getUnAckedMessagesTimeoutMs(), client, *this));
        }
    } else {
        unAckedMessageTrackerPtr_.reset(new UnAckedMessageTrackerDisabled());
    }
    unAckedMessageTrackerPtr_->start();

    // Setup stats reporter.
    unsigned int statsIntervalInSeconds = client->getClientConfig().getStatsIntervalInSeconds();
    if (statsIntervalInSeconds) {
        consumerStatsBasePtr_ = std::make_shared<ConsumerStatsImpl>(
            consumerStr_, client->getIOExecutorProvider()->get()->createDeadlineTimer(),
            statsIntervalInSeconds);
    } else {
        consumerStatsBasePtr_ = std::make_shared<ConsumerStatsDisabled>();
    }
    consumerStatsBasePtr_->start();

    // Create msgCrypto
    if (conf.isEncryptionEnabled()) {
        msgCrypto_ = std::make_shared<MessageCrypto>(consumerStr_, false);
    }

    // Config dlq
    const auto& deadLetterPolicy = conf.getDeadLetterPolicy();
    if (deadLetterPolicy.getMaxRedeliverCount() > 0) {
        auto deadLetterPolicyBuilder =
            DeadLetterPolicyBuilder()
                .maxRedeliverCount(deadLetterPolicy.getMaxRedeliverCount())
                .initialSubscriptionName(deadLetterPolicy.getInitialSubscriptionName());
        if (deadLetterPolicy.getDeadLetterTopic().empty()) {
            deadLetterPolicyBuilder.deadLetterTopic(topic + "-" + subscriptionName + DLQ_GROUP_TOPIC_SUFFIX);
        } else {
            deadLetterPolicyBuilder.deadLetterTopic(deadLetterPolicy.getDeadLetterTopic());
        }
        deadLetterPolicy_ = deadLetterPolicyBuilder.build();
    }

    checkExpiredChunkedTimer_ = executor_->createDeadlineTimer();
}

ConsumerImpl::~ConsumerImpl() {
    LOG_DEBUG(consumerStr_ << "~ConsumerImpl");
    if (state_ == Ready) {
        // this could happen at least in this condition:
        //      consumer seek, caused reconnection, if consumer close happened before connection ready,
        //      then consumer will not send closeConsumer to Broker side, and caused a leak of consumer in
        //      broker.
        LOG_WARN(consumerStr_ << "Destroyed consumer which was not properly closed");

        ClientConnectionPtr cnx = getCnx().lock();
        ClientImplPtr client = client_.lock();
        if (client && cnx) {
            int requestId = client->newRequestId();
            cnx->sendRequestWithId(Commands::newCloseConsumer(consumerId_, requestId), requestId);
            cnx->removeConsumer(consumerId_);
            LOG_INFO(consumerStr_ << "Closed consumer for race condition: " << consumerId_);
        } else {
            LOG_WARN(consumerStr_ << "Client is destroyed and cannot send the CloseConsumer command");
        }
    }
    internalShutdown();
}

void ConsumerImpl::setPartitionIndex(int partitionIndex) { partitionIndex_ = partitionIndex; }

int ConsumerImpl::getPartitionIndex() { return partitionIndex_; }

uint64_t ConsumerImpl::getConsumerId() { return consumerId_; }

Future<Result, ConsumerImplBaseWeakPtr> ConsumerImpl::getConsumerCreatedFuture() {
    return consumerCreatedPromise_.getFuture();
}

const std::string& ConsumerImpl::getSubscriptionName() const { return originalSubscriptionName_; }

const std::string& ConsumerImpl::getTopic() const { return topic(); }

void ConsumerImpl::start() {
    HandlerBase::start();

    std::weak_ptr<ConsumerImpl> weakSelf{get_shared_this_ptr()};
    auto connectionSupplier = [weakSelf]() -> ClientConnectionPtr {
        auto self = weakSelf.lock();
        if (!self) {
            return nullptr;
        }
        return self->getCnx().lock();
    };

    // NOTE: start() is always called in `ClientImpl`'s method, so lock() returns not null
    const auto requestIdGenerator = client_.lock()->getRequestIdGenerator();
    const auto requestIdSupplier = [requestIdGenerator] { return (*requestIdGenerator)++; };

    // Initialize ackGroupingTrackerPtr_ here because the get_shared_this_ptr() was not initialized until the
    // constructor completed.
    if (TopicName::get(topic())->isPersistent()) {
        if (config_.getAckGroupingTimeMs() > 0) {
            ackGroupingTrackerPtr_.reset(new AckGroupingTrackerEnabled(
                connectionSupplier, requestIdSupplier, consumerId_, config_.isAckReceiptEnabled(),
                config_.getAckGroupingTimeMs(), config_.getAckGroupingMaxSize(),
                client_.lock()->getIOExecutorProvider()->get()));
        } else {
            ackGroupingTrackerPtr_.reset(new AckGroupingTrackerDisabled(
                connectionSupplier, requestIdSupplier, consumerId_, config_.isAckReceiptEnabled()));
        }
    } else {
        LOG_INFO(getName() << "ACK will NOT be sent to broker for this non-persistent topic.");
        ackGroupingTrackerPtr_.reset(new AckGroupingTracker(connectionSupplier, requestIdSupplier,
                                                            consumerId_, config_.isAckReceiptEnabled()));
    }
    ackGroupingTrackerPtr_->start();
}

void ConsumerImpl::beforeConnectionChange(ClientConnection& cnx) { cnx.removeConsumer(consumerId_); }

void ConsumerImpl::onNegativeAcksSend(const std::set<MessageId>& messageIds) {
    interceptors_->onNegativeAcksSend(Consumer(shared_from_this()), messageIds);
}

Future<Result, bool> ConsumerImpl::connectionOpened(const ClientConnectionPtr& cnx) {
    // Do not use bool, only Result.
    Promise<Result, bool> promise;

    if (state_ == Closed) {
        LOG_DEBUG(getName() << "connectionOpened : Consumer is already closed");
        promise.setFailed(ResultAlreadyClosed);
        return promise.getFuture();
    }

    // Register consumer so that we can handle other incomming commands (e.g. ACTIVE_CONSUMER_CHANGE) after
    // sending the subscribe request.
    cnx->registerConsumer(consumerId_, get_shared_this_ptr());

    if (duringSeek()) {
        ackGroupingTrackerPtr_->flushAndClean();
    }

    Lock lockForMessageId(mutexForMessageId_);
    clearReceiveQueue();
    const auto subscribeMessageId =
        (subscriptionMode_ == Commands::SubscriptionModeNonDurable) ? startMessageId_.get() : boost::none;
    lockForMessageId.unlock();

    unAckedMessageTrackerPtr_->clear();

    ClientImplPtr client = client_.lock();
    long requestId = client->newRequestId();
    SharedBuffer cmd = Commands::newSubscribe(
        topic(), subscription_, consumerId_, requestId, getSubType(), getConsumerName(), subscriptionMode_,
        subscribeMessageId, readCompacted_, config_.getProperties(), config_.getSubscriptionProperties(),
        config_.getSchema(), getInitialPosition(), config_.isReplicateSubscriptionStateEnabled(),
        config_.getKeySharedPolicy(), config_.getPriorityLevel());

    // Keep a reference to ensure object is kept alive.
    auto self = get_shared_this_ptr();
    setFirstRequestIdAfterConnect(requestId);
    cnx->sendRequestWithId(cmd, requestId)
        .addListener([this, self, cnx, promise](Result result, const ResponseData& responseData) {
            Result handleResult = handleCreateConsumer(cnx, result);
            if (handleResult == ResultOk) {
                promise.setSuccess();
            } else {
                promise.setFailed(handleResult);
            }
        });

    return promise.getFuture();
}

void ConsumerImpl::connectionFailed(Result result) {
    // Keep a reference to ensure object is kept alive
    auto ptr = get_shared_this_ptr();

    if (!isResultRetryable(result) && consumerCreatedPromise_.setFailed(result)) {
        state_ = Failed;
    }
}

void ConsumerImpl::sendFlowPermitsToBroker(const ClientConnectionPtr& cnx, int numMessages) {
    if (cnx && numMessages > 0) {
        LOG_DEBUG(getName() << "Send more permits: " << numMessages);
        SharedBuffer cmd = Commands::newFlow(consumerId_, static_cast<unsigned int>(numMessages));
        cnx->sendCommand(cmd);
    }
}

Result ConsumerImpl::handleCreateConsumer(const ClientConnectionPtr& cnx, Result result) {
    Result handleResult = ResultOk;

    if (result == ResultOk) {
        LOG_INFO(getName() << "Created consumer on broker " << cnx->cnxString());
        {
            Lock mutexLock(mutex_);
            setCnx(cnx);
            incomingMessages_.clear();
            possibleSendToDeadLetterTopicMessages_.clear();
            state_ = Ready;
            backoff_.reset();
            if (!messageListener_ && config_.getReceiverQueueSize() == 0) {
                // Complicated logic since we don't have a isLocked() function for mutex
                if (waitingForZeroQueueSizeMessage) {
                    sendFlowPermitsToBroker(cnx, 1);
                }
                // Note that the order of lock acquisition must be mutex_ -> pendingReceiveMutex_,
                // otherwise a deadlock will occur.
                Lock pendingReceiveMutexLock(pendingReceiveMutex_);
                if (!pendingReceives_.empty()) {
                    sendFlowPermitsToBroker(cnx, pendingReceives_.size());
                }
            }
            availablePermits_ = 0;
        }

        LOG_DEBUG(getName() << "Send initial flow permits: " << config_.getReceiverQueueSize());
        if (config_.getReceiverQueueSize() != 0) {
            sendFlowPermitsToBroker(cnx, config_.getReceiverQueueSize());
        } else if (messageListener_) {
            sendFlowPermitsToBroker(cnx, 1);
        }
        consumerCreatedPromise_.setValue(get_shared_this_ptr());
    } else {
        if (result == ResultTimeout) {
            // Creating the consumer has timed out. We need to ensure the broker closes the consumer
            // in case it was indeed created, otherwise it might prevent new subscribe operation,
            // since we are not closing the connection
            int requestId = client_.lock()->newRequestId();
            cnx->sendRequestWithId(Commands::newCloseConsumer(consumerId_, requestId), requestId);
        }

        if (consumerCreatedPromise_.isComplete()) {
            // Consumer had already been initially created, we need to retry connecting in any case
            LOG_WARN(getName() << "Failed to reconnect consumer: " << strResult(result));
            handleResult = ResultRetryable;
        } else {
            // Consumer was not yet created, retry to connect to broker if it's possible
            handleResult = convertToTimeoutIfNecessary(result, creationTimestamp_);
            if (isResultRetryable(handleResult)) {
                LOG_WARN(getName() << "Temporary error in creating consumer: " << strResult(handleResult));
            } else {
                LOG_ERROR(getName() << "Failed to create consumer: " << strResult(handleResult));
                consumerCreatedPromise_.setFailed(handleResult);
                state_ = Failed;
            }
        }
    }

    return handleResult;
}

void ConsumerImpl::unsubscribeAsync(const ResultCallback& originalCallback) {
    LOG_INFO(getName() << "Unsubscribing");

    auto callback = [this, originalCallback](Result result) {
        if (result == ResultOk) {
            internalShutdown();
            LOG_INFO(getName() << "Unsubscribed successfully");
        } else {
            state_ = Ready;
            LOG_WARN(getName() << "Failed to unsubscribe: " << result);
        }
        if (originalCallback) {
            originalCallback(result);
        }
    };

    if (state_ != Ready) {
        callback(ResultAlreadyClosed);
        return;
    }

    Lock lock(mutex_);

    ClientConnectionPtr cnx = getCnx().lock();
    if (cnx) {
        LOG_DEBUG(getName() << "Unsubscribe request sent for consumer - " << consumerId_);
        ClientImplPtr client = client_.lock();
        lock.unlock();
        int requestId = client->newRequestId();
        SharedBuffer cmd = Commands::newUnsubscribe(consumerId_, requestId);
        auto self = get_shared_this_ptr();
        cnx->sendRequestWithId(cmd, requestId)
            .addListener([self, callback](Result result, const ResponseData&) { callback(result); });
    } else {
        Result result = ResultNotConnected;
        lock.unlock();
        LOG_WARN(getName() << "Failed to unsubscribe: " << strResult(result));
        callback(result);
    }
}

void ConsumerImpl::discardChunkMessages(const std::string& uuid, const MessageId& messageId, bool autoAck) {
    if (autoAck) {
        acknowledgeAsync(messageId, [uuid, messageId](Result result) {
            if (result != ResultOk) {
                LOG_WARN("Failed to acknowledge discarded chunk, uuid: " << uuid
                                                                         << ", messageId: " << messageId);
            }
        });
    } else {
        trackMessage(messageId);
    }
}

void ConsumerImpl::triggerCheckExpiredChunkedTimer() {
    checkExpiredChunkedTimer_->expires_from_now(milliseconds(expireTimeOfIncompleteChunkedMessageMs_));
    std::weak_ptr<ConsumerImplBase> weakSelf{shared_from_this()};
    checkExpiredChunkedTimer_->async_wait([this, weakSelf](const ASIO_ERROR& ec) -> void {
        auto self = weakSelf.lock();
        if (!self) {
            return;
        }
        if (ec) {
            LOG_DEBUG(getName() << " Check expired chunked messages was failed or cancelled, code[" << ec
                                << "].");
            return;
        }
        Lock lock(chunkProcessMutex_);
        long currentTimeMs = TimeUtils::currentTimeMillis();
        chunkedMessageCache_.removeOldestValuesIf(
            [this, currentTimeMs](const std::string& uuid, const ChunkedMessageCtx& ctx) -> bool {
                bool expired =
                    currentTimeMs > ctx.getReceivedTimeMs() + expireTimeOfIncompleteChunkedMessageMs_;
                if (!expired) {
                    return false;
                }
                for (const MessageId& msgId : ctx.getChunkedMessageIds()) {
                    LOG_INFO("Removing expired chunk messages: uuid: " << uuid << ", messageId: " << msgId);
                    discardChunkMessages(uuid, msgId, true);
                }
                return true;
            });
        triggerCheckExpiredChunkedTimer();
        return;
    });
}

boost::optional<SharedBuffer> ConsumerImpl::processMessageChunk(const SharedBuffer& payload,
                                                                const proto::MessageMetadata& metadata,
                                                                const proto::MessageIdData& messageIdData,
                                                                const ClientConnectionPtr& cnx,
                                                                MessageId& messageId) {
    const auto chunkId = metadata.chunk_id();
    const auto& uuid = metadata.uuid();
    LOG_DEBUG("Process message chunk (chunkId: " << chunkId << ", uuid: " << uuid
                                                 << ", messageId: " << messageId << ") of "
                                                 << payload.readableBytes() << " bytes");

    Lock lock(chunkProcessMutex_);

    // Lazy task scheduling to expire incomplete chunk message
    bool expected = false;
    if (expireTimeOfIncompleteChunkedMessageMs_ > 0 &&
        expireChunkMessageTaskScheduled_.compare_exchange_strong(expected, true)) {
        triggerCheckExpiredChunkedTimer();
    }

    auto it = chunkedMessageCache_.find(uuid);

    if (chunkId == 0 && it == chunkedMessageCache_.end()) {
        if (maxPendingChunkedMessage_ > 0 && chunkedMessageCache_.size() >= maxPendingChunkedMessage_) {
            chunkedMessageCache_.removeOldestValues(
                chunkedMessageCache_.size() - maxPendingChunkedMessage_ + 1,
                [this](const std::string& uuid, const ChunkedMessageCtx& ctx) {
                    for (const MessageId& msgId : ctx.getChunkedMessageIds()) {
                        discardChunkMessages(uuid, msgId, autoAckOldestChunkedMessageOnQueueFull_);
                    }
                });
        }
        it = chunkedMessageCache_.putIfAbsent(
            uuid, ChunkedMessageCtx{metadata.num_chunks_from_msg(), metadata.total_chunk_msg_size()});
    }

    auto& chunkedMsgCtx = it->second;
    if (it == chunkedMessageCache_.end() || !chunkedMsgCtx.validateChunkId(chunkId)) {
        auto startMessageId = startMessageId_.get().value_or(MessageId::earliest());
        if (!config_.isStartMessageIdInclusive() && startMessageId.ledgerId() == messageId.ledgerId() &&
            startMessageId.entryId() == messageId.entryId()) {
            // When the start message id is not inclusive, the last chunk of the previous chunked message will
            // be delivered, which is expected and we only need to filter it out.
            chunkedMessageCache_.remove(uuid);
            LOG_INFO("Filtered the chunked message before the start message id (uuid: "
                     << uuid << " chunkId: " << chunkId << ", messageId: " << messageId << ")");
        } else if (it == chunkedMessageCache_.end()) {
            LOG_ERROR("Received an uncached chunk (uuid: " << uuid << " chunkId: " << chunkId
                                                           << ", messageId: " << messageId << ")");
        } else {
            LOG_ERROR("Received a chunk whose chunk id is invalid (uuid: "
                      << uuid << " chunkId: " << chunkId << ", messageId: " << messageId << ")");
            chunkedMessageCache_.remove(uuid);
        }
        lock.unlock();
        increaseAvailablePermits(cnx);
        trackMessage(messageId);
        return boost::none;
    }

    chunkedMsgCtx.appendChunk(messageId, payload);
    if (!chunkedMsgCtx.isCompleted()) {
        lock.unlock();
        increaseAvailablePermits(cnx);
        return boost::none;
    }

    messageId = std::make_shared<ChunkMessageIdImpl>(chunkedMsgCtx.moveChunkedMessageIds())->build();

    LOG_DEBUG("Chunked message completed chunkId: " << chunkId << ", ChunkedMessageCtx: " << chunkedMsgCtx
                                                    << ", sequenceId: " << metadata.sequence_id());

    auto wholePayload = chunkedMsgCtx.getBuffer();
    chunkedMessageCache_.remove(uuid);
    if (uncompressMessageIfNeeded(cnx, messageIdData, metadata, wholePayload, false)) {
        return wholePayload;
    } else {
        return boost::none;
    }
}

void ConsumerImpl::messageReceived(const ClientConnectionPtr& cnx, const proto::CommandMessage& msg,
                                   bool& isChecksumValid, proto::BrokerEntryMetadata& brokerEntryMetadata,
                                   proto::MessageMetadata& metadata, SharedBuffer& payload) {
    LOG_DEBUG(getName() << "Received Message -- Size: " << payload.readableBytes());

    if (!decryptMessageIfNeeded(cnx, msg, metadata, payload)) {
        // Message was discarded or not consumed due to decryption failure
        return;
    }

    if (!isChecksumValid) {
        // Message discarded for checksum error
        discardCorruptedMessage(cnx, msg.message_id(), CommandAck_ValidationError_ChecksumMismatch);
        return;
    }

    auto redeliveryCount = msg.redelivery_count();
    const bool isMessageUndecryptable =
        metadata.encryption_keys_size() > 0 && !config_.getCryptoKeyReader().get() &&
        config_.getCryptoFailureAction() == ConsumerCryptoFailureAction::CONSUME;

    const bool isChunkedMessage = metadata.num_chunks_from_msg() > 1;
    if (!isMessageUndecryptable && !isChunkedMessage) {
        if (!uncompressMessageIfNeeded(cnx, msg.message_id(), metadata, payload, true)) {
            // Message was discarded on decompression error
            return;
        }
    }

    const auto& messageIdData = msg.message_id();
    auto messageId = MessageIdBuilder::from(messageIdData).batchIndex(-1).build();

    // Only a non-batched messages can be a chunk
    if (!metadata.has_num_messages_in_batch() && isChunkedMessage) {
        auto optionalPayload = processMessageChunk(payload, metadata, messageIdData, cnx, messageId);
        if (optionalPayload) {
            payload = optionalPayload.value();
        } else {
            return;
        }
    }

    Message m(messageId, brokerEntryMetadata, metadata, payload);
    m.impl_->cnx_ = cnx.get();
    m.impl_->setTopicName(getTopicPtr());
    m.impl_->setRedeliveryCount(msg.redelivery_count());

    if (metadata.has_schema_version()) {
        m.impl_->setSchemaVersion(metadata.schema_version());
    }

    LOG_DEBUG(getName() << " metadata.num_messages_in_batch() = " << metadata.num_messages_in_batch());
    LOG_DEBUG(getName() << " metadata.has_num_messages_in_batch() = "
                        << metadata.has_num_messages_in_batch());

    uint32_t numOfMessageReceived = m.impl_->metadata.num_messages_in_batch();
    auto ackGroupingTrackerPtr = ackGroupingTrackerPtr_;
    if (ackGroupingTrackerPtr == nullptr) {  // The consumer is closing
        return;
    }
    if (ackGroupingTrackerPtr->isDuplicate(m.getMessageId())) {
        LOG_DEBUG(getName() << " Ignoring message as it was ACKed earlier by same consumer.");
        increaseAvailablePermits(cnx, numOfMessageReceived);
        return;
    }
    ackGroupingTrackerPtr.reset();

    if (metadata.has_num_messages_in_batch()) {
        BitSet::Data words(msg.ack_set_size());
        for (int i = 0; i < words.size(); i++) {
            words[i] = msg.ack_set(i);
        }
        BitSet ackSet{std::move(words)};
        Lock lock(mutex_);
        numOfMessageReceived = receiveIndividualMessagesFromBatch(cnx, m, ackSet, msg.redelivery_count());
    } else {
        // try convert key value data.
        m.impl_->convertPayloadToKeyValue(config_.getSchema());

        const auto startMessageId = startMessageId_.get();
        if (isPersistent_ && startMessageId &&
            m.getMessageId().ledgerId() == startMessageId.value().ledgerId() &&
            m.getMessageId().entryId() == startMessageId.value().entryId() &&
            isPriorEntryIndex(m.getMessageId().entryId())) {
            LOG_DEBUG(getName() << " Ignoring message from before the startMessageId: "
                                << startMessageId.value());
            return;
        }
        if (redeliveryCount >= deadLetterPolicy_.getMaxRedeliverCount()) {
            possibleSendToDeadLetterTopicMessages_.put(m.getMessageId(), std::vector<Message>{m});
            if (redeliveryCount > deadLetterPolicy_.getMaxRedeliverCount()) {
                redeliverUnacknowledgedMessages({m.getMessageId()});
                increaseAvailablePermits(cnx);
                return;
            }
        }
        executeNotifyCallback(m);
    }

    if (messageListener_) {
        if (!messageListenerRunning_) {
            return;
        }
        // Trigger message listener callback in a separate thread
        while (numOfMessageReceived--) {
            listenerExecutor_->postWork(std::bind(&ConsumerImpl::internalListener, get_shared_this_ptr()));
        }
    }
}

void ConsumerImpl::activeConsumerChanged(bool isActive) {
    if (eventListener_) {
        listenerExecutor_->postWork(
            std::bind(&ConsumerImpl::internalConsumerChangeListener, get_shared_this_ptr(), isActive));
    }
}

void ConsumerImpl::internalConsumerChangeListener(bool isActive) {
    try {
        if (isActive) {
            eventListener_->becameActive(Consumer(get_shared_this_ptr()), partitionIndex_);
        } else {
            eventListener_->becameInactive(Consumer(get_shared_this_ptr()), partitionIndex_);
        }
    } catch (const std::exception& e) {
        LOG_ERROR(getName() << "Exception thrown from event listener " << e.what());
    }
}

void ConsumerImpl::failPendingReceiveCallback() {
    Message msg;
    Lock lock(pendingReceiveMutex_);
    while (!pendingReceives_.empty()) {
        ReceiveCallback callback = pendingReceives_.front();
        pendingReceives_.pop();
        listenerExecutor_->postWork(std::bind(&ConsumerImpl::notifyPendingReceivedCallback,
                                              get_shared_this_ptr(), ResultAlreadyClosed, msg, callback));
    }
    lock.unlock();
}

void ConsumerImpl::executeNotifyCallback(Message& msg) {
    Lock lock(pendingReceiveMutex_);
    // if asyncReceive is waiting then notify callback without adding to incomingMessages queue
    bool asyncReceivedWaiting = !pendingReceives_.empty();
    ReceiveCallback callback;
    if (asyncReceivedWaiting) {
        callback = pendingReceives_.front();
        pendingReceives_.pop();
    }
    lock.unlock();

    // has pending receive, direct callback.
    if (asyncReceivedWaiting) {
        listenerExecutor_->postWork(std::bind(&ConsumerImpl::notifyPendingReceivedCallback,
                                              get_shared_this_ptr(), ResultOk, msg, callback));
        return;
    }

    // try to add incoming messages.
    // config_.getReceiverQueueSize() != 0 or waiting For ZeroQueueSize Message`
    if (messageListener_ || config_.getReceiverQueueSize() != 0 || waitingForZeroQueueSizeMessage) {
        incomingMessages_.push(msg);
        incomingMessagesSize_.fetch_add(msg.getLength());
    }

    // try trigger pending batch messages
    Lock batchOptionLock(batchReceiveOptionMutex_);
    if (hasEnoughMessagesForBatchReceive()) {
        ConsumerImplBase::notifyBatchPendingReceivedCallback();
    }
}

void ConsumerImpl::notifyBatchPendingReceivedCallback(const BatchReceiveCallback& callback) {
    auto messages = std::make_shared<MessagesImpl>(batchReceivePolicy_.getMaxNumMessages(),
                                                   batchReceivePolicy_.getMaxNumBytes());
    Message msg;
    while (incomingMessages_.popIf(
        msg, [&messages](const Message& peekMsg) { return messages->canAdd(peekMsg); })) {
        messageProcessed(msg);
        Message interceptMsg = interceptors_->beforeConsume(Consumer(shared_from_this()), msg);
        messages->add(interceptMsg);
    }
    auto self = get_shared_this_ptr();
    listenerExecutor_->postWork(
        [callback, messages, self]() { callback(ResultOk, messages->getMessageList()); });
}

void ConsumerImpl::notifyPendingReceivedCallback(Result result, Message& msg,
                                                 const ReceiveCallback& callback) {
    if (result == ResultOk && config_.getReceiverQueueSize() != 0) {
        messageProcessed(msg);
        msg = interceptors_->beforeConsume(Consumer(shared_from_this()), msg);
        unAckedMessageTrackerPtr_->add(msg.getMessageId());
    }
    callback(result, msg);
}

// Zero Queue size is not supported with Batch Messages
uint32_t ConsumerImpl::receiveIndividualMessagesFromBatch(const ClientConnectionPtr& cnx,
                                                          Message& batchedMessage, const BitSet& ackSet,
                                                          int redeliveryCount) {
    auto batchSize = batchedMessage.impl_->metadata.num_messages_in_batch();
    LOG_DEBUG("Received Batch messages of size - " << batchSize
                                                   << " -- msgId: " << batchedMessage.getMessageId());
    const auto startMessageId = startMessageId_.get();

    int skippedMessages = 0;

    auto acker = BatchMessageAckerImpl::create(batchSize);
    std::vector<Message> possibleToDeadLetter;
    for (int i = 0; i < batchSize; i++) {
        // This is a cheap copy since message contains only one shared pointer (impl_)
        Message msg = Commands::deSerializeSingleMessageInBatch(batchedMessage, i, batchSize, acker);
        msg.impl_->setRedeliveryCount(redeliveryCount);
        msg.impl_->setTopicName(batchedMessage.impl_->topicName_);
        msg.impl_->convertPayloadToKeyValue(config_.getSchema());
        if (msg.impl_->brokerEntryMetadata.has_index()) {
            msg.impl_->brokerEntryMetadata.set_index(msg.impl_->brokerEntryMetadata.index() - batchSize + i +
                                                     1);
        }

        if (redeliveryCount >= deadLetterPolicy_.getMaxRedeliverCount()) {
            possibleToDeadLetter.emplace_back(msg);
            if (redeliveryCount > deadLetterPolicy_.getMaxRedeliverCount()) {
                skippedMessages++;
                continue;
            }
        }

        if (startMessageId) {
            const MessageId& msgId = msg.getMessageId();

            // If we are receiving a batch message, we need to discard messages that were prior
            // to the startMessageId
            if (isPersistent_ && msgId.ledgerId() == startMessageId.value().ledgerId() &&
                msgId.entryId() == startMessageId.value().entryId() &&
                isPriorBatchIndex(msgId.batchIndex())) {
                LOG_DEBUG(getName() << "Ignoring message from before the startMessageId"
                                    << msg.getMessageId());
                ++skippedMessages;
                continue;
            }
        }

        if (!ackSet.isEmpty() && !ackSet.get(i)) {
            LOG_DEBUG(getName() << "Ignoring message from " << i
                                << "th message, which has been acknowledged");
            ++skippedMessages;
            continue;
        }

        executeNotifyCallback(msg);
    }

    if (!possibleToDeadLetter.empty()) {
        possibleSendToDeadLetterTopicMessages_.put(batchedMessage.getMessageId(), possibleToDeadLetter);
        if (redeliveryCount > deadLetterPolicy_.getMaxRedeliverCount()) {
            redeliverUnacknowledgedMessages({batchedMessage.getMessageId()});
        }
    }

    if (skippedMessages > 0) {
        increaseAvailablePermits(cnx, skippedMessages);
    }

    return batchSize - skippedMessages;
}

bool ConsumerImpl::decryptMessageIfNeeded(const ClientConnectionPtr& cnx, const proto::CommandMessage& msg,
                                          const proto::MessageMetadata& metadata, SharedBuffer& payload) {
    if (!metadata.encryption_keys_size()) {
        return true;
    }

    // If KeyReader is not configured throw exception based on config param
    if (!config_.isEncryptionEnabled()) {
        if (config_.getCryptoFailureAction() == ConsumerCryptoFailureAction::CONSUME) {
            LOG_WARN(getName() << "CryptoKeyReader is not implemented. Consuming encrypted message.");
            return true;
        } else if (config_.getCryptoFailureAction() == ConsumerCryptoFailureAction::DISCARD) {
            LOG_WARN(getName() << "Skipping decryption since CryptoKeyReader is not implemented and config "
                                  "is set to discard");
            discardCorruptedMessage(cnx, msg.message_id(), CommandAck_ValidationError_DecryptionError);
        } else {
            LOG_ERROR(getName() << "Message delivery failed since CryptoKeyReader is not implemented to "
                                   "consume encrypted message");
            auto messageId = MessageIdBuilder::from(msg.message_id()).build();
            unAckedMessageTrackerPtr_->add(messageId);
        }
        return false;
    }

    SharedBuffer decryptedPayload;
    if (msgCrypto_->decrypt(metadata, payload, config_.getCryptoKeyReader(), decryptedPayload)) {
        payload = decryptedPayload;
        return true;
    }

    if (config_.getCryptoFailureAction() == ConsumerCryptoFailureAction::CONSUME) {
        // Note, batch message will fail to consume even if config is set to consume
        LOG_WARN(
            getName() << "Decryption failed. Consuming encrypted message since config is set to consume.");
        return true;
    } else if (config_.getCryptoFailureAction() == ConsumerCryptoFailureAction::DISCARD) {
        LOG_WARN(getName() << "Discarding message since decryption failed and config is set to discard");
        discardCorruptedMessage(cnx, msg.message_id(), CommandAck_ValidationError_DecryptionError);
    } else {
        LOG_ERROR(getName() << "Message delivery failed since unable to decrypt incoming message");
        auto messageId = MessageIdBuilder::from(msg.message_id()).build();
        unAckedMessageTrackerPtr_->add(messageId);
    }
    return false;
}

bool ConsumerImpl::uncompressMessageIfNeeded(const ClientConnectionPtr& cnx,
                                             const proto::MessageIdData& messageIdData,
                                             const proto::MessageMetadata& metadata, SharedBuffer& payload,
                                             bool checkMaxMessageSize) {
    if (!metadata.has_compression()) {
        return true;
    }

    CompressionType compressionType = static_cast<CompressionType>(metadata.compression());

    uint32_t uncompressedSize = metadata.uncompressed_size();
    uint32_t payloadSize = payload.readableBytes();
    if (cnx) {
        if (checkMaxMessageSize && payloadSize > ClientConnection::getMaxMessageSize()) {
            // Uncompressed size is itself corrupted since it cannot be bigger than the MaxMessageSize
            LOG_ERROR(getName() << "Got corrupted payload message size " << payloadSize  //
                                << " at  " << messageIdData.ledgerid() << ":" << messageIdData.entryid());
            discardCorruptedMessage(cnx, messageIdData,
                                    CommandAck_ValidationError_UncompressedSizeCorruption);
            return false;
        }
    } else {
        LOG_ERROR("Connection not ready for Consumer - " << getConsumerId());
        return false;
    }

    if (!CompressionCodecProvider::getCodec(compressionType).decode(payload, uncompressedSize, payload)) {
        LOG_ERROR(getName() << "Failed to decompress message with " << uncompressedSize  //
                            << " at  " << messageIdData.ledgerid() << ":" << messageIdData.entryid());
        discardCorruptedMessage(cnx, messageIdData, CommandAck_ValidationError_DecompressionError);
        return false;
    }

    return true;
}

void ConsumerImpl::discardCorruptedMessage(const ClientConnectionPtr& cnx,
                                           const proto::MessageIdData& messageId,
                                           CommandAck_ValidationError validationError) {
    LOG_ERROR(getName() << "Discarding corrupted message at " << messageId.ledgerid() << ":"
                        << messageId.entryid());

    SharedBuffer cmd = Commands::newAck(consumerId_, messageId.ledgerid(), messageId.entryid(), {},
                                        CommandAck_AckType_Individual, validationError);

    cnx->sendCommand(cmd);
    increaseAvailablePermits(cnx);
}

void ConsumerImpl::internalListener() {
    if (!messageListenerRunning_) {
        return;
    }
    Message msg;
    if (!incomingMessages_.pop(msg, std::chrono::milliseconds(0))) {
        // This will only happen when the connection got reset and we cleared the queue
        return;
    }
    trackMessage(msg.getMessageId());
    try {
        consumerStatsBasePtr_->receivedMessage(msg, ResultOk);
        lastDequedMessageId_ = msg.getMessageId();
        Consumer consumer{get_shared_this_ptr()};
        Message interceptMsg = interceptors_->beforeConsume(Consumer(shared_from_this()), msg);
        messageListener_(consumer, interceptMsg);
    } catch (const std::exception& e) {
        LOG_ERROR(getName() << "Exception thrown from listener" << e.what());
    }
    messageProcessed(msg, false);
}

Result ConsumerImpl::fetchSingleMessageFromBroker(Message& msg) {
    if (config_.getReceiverQueueSize() != 0) {
        LOG_ERROR(getName() << " Can't use receiveForZeroQueueSize if the queue size is not 0");
        return ResultInvalidConfiguration;
    }

    // Using RAII for locking
    Lock lock(mutexForReceiveWithZeroQueueSize);

    // Just being cautious
    if (incomingMessages_.size() != 0) {
        LOG_ERROR(
            getName() << "The incoming message queue should never be greater than 0 when Queue size is 0");
        incomingMessages_.clear();
    }

    {
        // Lock mutex_ to prevent a race condition with handleCreateConsumer.
        // If handleCreateConsumer is executed after setting waitingForZeroQueueSizeMessage to true and
        // before calling sendFlowPermitsToBroker, the result may be that a flow permit is sent twice.
        Lock lock(mutex_);
        waitingForZeroQueueSizeMessage = true;
        // If connection_ is nullptr, sendFlowPermitsToBroker does nothing.
        // In other words, a flow permit will not be sent until setCnx(cnx) is executed in
        // handleCreateConsumer.
        sendFlowPermitsToBroker(getCnx().lock(), 1);
    }

    while (true) {
        if (!incomingMessages_.pop(msg)) {
            return ResultInterrupted;
        }

        {
            // Lock needed to prevent race between connectionOpened and the check "msg.impl_->cnx_ ==
            // currentCnx.get())"
            Lock localLock(mutex_);
            // if message received due to an old flow - discard it and wait for the message from the
            // latest flow command
            ClientConnectionPtr currentCnx = getCnx().lock();
            if (msg.impl_->cnx_ == currentCnx.get()) {
                waitingForZeroQueueSizeMessage = false;
                // Can't use break here else it may trigger a race with connection opened.

                localLock.unlock();
                msg = interceptors_->beforeConsume(Consumer(shared_from_this()), msg);
                return ResultOk;
            }
        }
    }
}

Result ConsumerImpl::receive(Message& msg) {
    Result res = receiveHelper(msg);
    consumerStatsBasePtr_->receivedMessage(msg, res);
    return res;
}

void ConsumerImpl::receiveAsync(const ReceiveCallback& callback) {
    Message msg;

    // fail the callback if consumer is closing or closed
    if (state_ != Ready) {
        callback(ResultAlreadyClosed, msg);
        return;
    }

    if (messageListener_) {
        LOG_ERROR(getName() << "Can not receive when a listener has been set");
        callback(ResultInvalidConfiguration, msg);
        return;
    }

    Lock mutexlock(mutex_, std::defer_lock);
    if (config_.getReceiverQueueSize() == 0) {
        // Lock mutex_ to prevent a race condition with handleCreateConsumer.
        // If handleCreateConsumer is executed after pushing the callback to pendingReceives_ and
        // before calling sendFlowPermitsToBroker, the result may be that a flow permit is sent twice.
        // Note that the order of lock acquisition must be mutex_ -> pendingReceiveMutex_,
        // otherwise a deadlock will occur.
        mutexlock.lock();
    }

    Lock pendingReceiveMutexLock(pendingReceiveMutex_);
    if (incomingMessages_.pop(msg, std::chrono::milliseconds(0))) {
        pendingReceiveMutexLock.unlock();
        if (config_.getReceiverQueueSize() == 0) {
            mutexlock.unlock();
        }
        messageProcessed(msg);
        msg = interceptors_->beforeConsume(Consumer(shared_from_this()), msg);
        callback(ResultOk, msg);
    } else if (config_.getReceiverQueueSize() == 0) {
        pendingReceives_.push(callback);
        // If connection_ is nullptr, sendFlowPermitsToBroker does nothing.
        // In other words, a flow permit will not be sent until setCnx(cnx) is executed in
        // handleCreateConsumer.
        sendFlowPermitsToBroker(getCnx().lock(), 1);
        pendingReceiveMutexLock.unlock();
        mutexlock.unlock();
    } else {
        pendingReceives_.push(callback);
        pendingReceiveMutexLock.unlock();
    }
}

Result ConsumerImpl::receiveHelper(Message& msg) {
    if (state_ != Ready) {
        return ResultAlreadyClosed;
    }

    if (messageListener_) {
        LOG_ERROR(getName() << "Can not receive when a listener has been set");
        return ResultInvalidConfiguration;
    }

    if (config_.getReceiverQueueSize() == 0) {
        return fetchSingleMessageFromBroker(msg);
    }

    if (!incomingMessages_.pop(msg)) {
        return ResultInterrupted;
    }

    messageProcessed(msg);
    msg = interceptors_->beforeConsume(Consumer(shared_from_this()), msg);
    return ResultOk;
}

Result ConsumerImpl::receive(Message& msg, int timeout) {
    Result res = receiveHelper(msg, timeout);
    consumerStatsBasePtr_->receivedMessage(msg, res);
    return res;
}

Result ConsumerImpl::receiveHelper(Message& msg, int timeout) {
    if (config_.getReceiverQueueSize() == 0) {
        LOG_WARN(getName() << "Can't use this function if the queue size is 0");
        return ResultInvalidConfiguration;
    }

    if (state_ != Ready) {
        return ResultAlreadyClosed;
    }

    if (messageListener_) {
        LOG_ERROR(getName() << "Can not receive when a listener has been set");
        return ResultInvalidConfiguration;
    }

    if (incomingMessages_.pop(msg, std::chrono::milliseconds(timeout))) {
        messageProcessed(msg);
        msg = interceptors_->beforeConsume(Consumer(shared_from_this()), msg);
        return ResultOk;
    } else {
        if (state_ != Ready) {
            return ResultAlreadyClosed;
        }
        return ResultTimeout;
    }
}

void ConsumerImpl::messageProcessed(Message& msg, bool track) {
    Lock lock(mutexForMessageId_);
    lastDequedMessageId_ = msg.getMessageId();
    lock.unlock();

    incomingMessagesSize_.fetch_sub(msg.getLength());

    ClientConnectionPtr currentCnx = getCnx().lock();
    if (currentCnx && msg.impl_->cnx_ != currentCnx.get()) {
        LOG_DEBUG(getName() << "Not adding permit since connection is different.");
        return;
    }

    if (!hasParent_) {
        increaseAvailablePermits(currentCnx);
    }
    if (track) {
        trackMessage(msg.getMessageId());
    }
}

/**
 * Clear the internal receiver queue and returns the message id of what was the 1st message in the queue that
 * was
 * not seen by the application
 * `startMessageId_` is updated so that we can discard messages after delivery restarts.
 */
void ConsumerImpl::clearReceiveQueue() {
    if (duringSeek()) {
        if (!hasSoughtByTimestamp_.load(std::memory_order_acquire)) {
            startMessageId_ = seekMessageId_.get();
        }
        SeekStatus expected = SeekStatus::COMPLETED;
        if (seekStatus_.compare_exchange_strong(expected, SeekStatus::NOT_STARTED)) {
            auto seekCallback = seekCallback_.release();
            executor_->postWork([seekCallback] { seekCallback(ResultOk); });
        }
        return;
    } else if (subscriptionMode_ == Commands::SubscriptionModeDurable) {
        return;
    }

    Message nextMessageInQueue;
    if (incomingMessages_.peekAndClear(nextMessageInQueue)) {
        // There was at least one message pending in the queue
        const MessageId& nextMessageId = nextMessageInQueue.getMessageId();
        auto previousMessageId = (nextMessageId.batchIndex() >= 0)
                                     ? MessageIdBuilder()
                                           .ledgerId(nextMessageId.ledgerId())
                                           .entryId(nextMessageId.entryId())
                                           .batchIndex(nextMessageId.batchIndex() - 1)
                                           .batchSize(nextMessageId.batchSize())
                                           .build()
                                     : MessageIdBuilder()
                                           .ledgerId(nextMessageId.ledgerId())
                                           .entryId(nextMessageId.entryId() - 1)
                                           .build();
        startMessageId_ = previousMessageId;
    } else if (lastDequedMessageId_ != MessageId::earliest()) {
        // If the queue was empty we need to restart from the message just after the last one that has been
        // dequeued
        // in the past
        startMessageId_ = lastDequedMessageId_;
    }
}

void ConsumerImpl::increaseAvailablePermits(const ClientConnectionPtr& currentCnx, int delta) {
    int newAvailablePermits = availablePermits_.fetch_add(delta) + delta;

    while (newAvailablePermits >= receiverQueueRefillThreshold_ && messageListenerRunning_) {
        if (availablePermits_.compare_exchange_weak(newAvailablePermits, 0)) {
            sendFlowPermitsToBroker(currentCnx, newAvailablePermits);
            break;
        }
    }
}

void ConsumerImpl::increaseAvailablePermits(const Message& msg) {
    ClientConnectionPtr currentCnx = getCnx().lock();
    if (currentCnx && msg.impl_->cnx_ != currentCnx.get()) {
        LOG_DEBUG(getName() << "Not adding permit since connection is different.");
        return;
    }

    increaseAvailablePermits(currentCnx);
}

inline CommandSubscribe_SubType ConsumerImpl::getSubType() {
    ConsumerType type = config_.getConsumerType();
    switch (type) {
        case ConsumerExclusive:
            return CommandSubscribe_SubType_Exclusive;

        case ConsumerShared:
            return CommandSubscribe_SubType_Shared;

        case ConsumerFailover:
            return CommandSubscribe_SubType_Failover;

        case ConsumerKeyShared:
            return CommandSubscribe_SubType_Key_Shared;
    }
    BOOST_THROW_EXCEPTION(std::logic_error("Invalid ConsumerType enumeration value"));
}

inline CommandSubscribe_InitialPosition ConsumerImpl::getInitialPosition() {
    InitialPosition initialPosition = config_.getSubscriptionInitialPosition();
    switch (initialPosition) {
        case InitialPositionLatest:
            return CommandSubscribe_InitialPosition_Latest;

        case InitialPositionEarliest:
            return CommandSubscribe_InitialPosition_Earliest;
    }
    BOOST_THROW_EXCEPTION(std::logic_error("Invalid InitialPosition enumeration value"));
}

void ConsumerImpl::acknowledgeAsync(const MessageId& msgId, const ResultCallback& callback) {
    auto pair = prepareIndividualAck(msgId);
    const auto& msgIdToAck = pair.first;
    const bool readyToAck = pair.second;
    if (readyToAck) {
        ackGroupingTrackerPtr_->addAcknowledge(msgIdToAck, callback);
    } else {
        if (callback) {
            callback(ResultOk);
        }
    }
    interceptors_->onAcknowledge(Consumer(shared_from_this()), ResultOk, msgId);
}

void ConsumerImpl::acknowledgeAsync(const MessageIdList& messageIdList, const ResultCallback& callback) {
    MessageIdList messageIdListToAck;
    // TODO: Need to check if the consumer is ready. Same to all other public methods
    for (auto&& msgId : messageIdList) {
        auto pair = prepareIndividualAck(msgId);
        const auto& msgIdToAck = pair.first;
        const bool readyToAck = pair.second;
        if (readyToAck) {
            messageIdListToAck.emplace_back(msgIdToAck);
        }
        // Invoking `onAcknowledge` for all message ids no matter if it's ready to ack. This is consistent
        // with the Java client.
        interceptors_->onAcknowledge(Consumer(shared_from_this()), ResultOk, msgId);
    }
    this->ackGroupingTrackerPtr_->addAcknowledgeList(messageIdListToAck, callback);
}

void ConsumerImpl::acknowledgeCumulativeAsync(const MessageId& msgId, const ResultCallback& callback) {
    if (!isCumulativeAcknowledgementAllowed(config_.getConsumerType())) {
        interceptors_->onAcknowledgeCumulative(Consumer(shared_from_this()),
                                               ResultCumulativeAcknowledgementNotAllowedError, msgId);
        if (callback) {
            callback(ResultCumulativeAcknowledgementNotAllowedError);
        }
        return;
    }
    auto pair = prepareCumulativeAck(msgId);
    const auto& msgIdToAck = pair.first;
    const auto& readyToAck = pair.second;
    if (readyToAck) {
        consumerStatsBasePtr_->messageAcknowledged(ResultOk, CommandAck_AckType_Cumulative, 1);
        unAckedMessageTrackerPtr_->removeMessagesTill(msgIdToAck);
        ackGroupingTrackerPtr_->addAcknowledgeCumulative(msgIdToAck, callback);
    } else if (callback) {
        callback(ResultOk);
    }
    interceptors_->onAcknowledgeCumulative(Consumer(shared_from_this()), ResultOk, msgId);
}

bool ConsumerImpl::isCumulativeAcknowledgementAllowed(ConsumerType consumerType) {
    return consumerType != ConsumerKeyShared && consumerType != ConsumerShared;
}

std::pair<MessageId, bool> ConsumerImpl::prepareIndividualAck(const MessageId& messageId) {
    auto messageIdImpl = Commands::getMessageIdImpl(messageId);
    auto batchedMessageIdImpl = std::dynamic_pointer_cast<BatchedMessageIdImpl>(messageIdImpl);

    auto batchSize = messageId.batchSize();
    if (!batchedMessageIdImpl || batchedMessageIdImpl->ackIndividual(messageId.batchIndex())) {
        consumerStatsBasePtr_->messageAcknowledged(ResultOk, CommandAck_AckType_Individual,
                                                   (batchSize > 0) ? batchSize : 1);
        unAckedMessageTrackerPtr_->remove(messageId);
        possibleSendToDeadLetterTopicMessages_.remove(messageId);
        if (std::dynamic_pointer_cast<ChunkMessageIdImpl>(messageIdImpl)) {
            return std::make_pair(messageId, true);
        }
        return std::make_pair(discardBatch(messageId), true);
    } else if (config_.isBatchIndexAckEnabled()) {
        return std::make_pair(messageId, true);
    } else {
        return std::make_pair(MessageId{}, false);
    }
}

std::pair<MessageId, bool> ConsumerImpl::prepareCumulativeAck(const MessageId& messageId) {
    auto messageIdImpl = Commands::getMessageIdImpl(messageId);
    auto batchedMessageIdImpl = std::dynamic_pointer_cast<BatchedMessageIdImpl>(messageIdImpl);

    if (!batchedMessageIdImpl || batchedMessageIdImpl->ackCumulative(messageId.batchIndex())) {
        return std::make_pair(discardBatch(messageId), true);
    } else if (config_.isBatchIndexAckEnabled()) {
        return std::make_pair(messageId, true);
    } else {
        if (batchedMessageIdImpl->shouldAckPreviousMessageId()) {
            return std::make_pair(batchedMessageIdImpl->getPreviousMessageId(), true);
        } else {
            return std::make_pair(MessageId{}, false);
        }
    }
}

void ConsumerImpl::negativeAcknowledge(const MessageId& messageId) {
    unAckedMessageTrackerPtr_->remove(messageId);
    negativeAcksTracker_->add(messageId);
}

void ConsumerImpl::disconnectConsumer() { disconnectConsumer(boost::none); }

void ConsumerImpl::disconnectConsumer(const boost::optional<std::string>& assignedBrokerUrl) {
    LOG_INFO("Broker notification of Closed consumer: "
             << consumerId_ << (assignedBrokerUrl ? (" assignedBrokerUrl: " + assignedBrokerUrl.get()) : ""));
    resetCnx();
    scheduleReconnection(assignedBrokerUrl);
}

void ConsumerImpl::closeAsync(const ResultCallback& originalCallback) {
    auto callback = [this, originalCallback](Result result, bool alreadyClosed = false) {
        internalShutdown();
        if (result == ResultOk) {
            if (!alreadyClosed) {
                LOG_INFO(getName() << "Closed consumer " << consumerId_);
            }
        } else {
            LOG_WARN(getName() << "Failed to close consumer: " << result);
        }
        if (originalCallback) {
            originalCallback(result);
        }
    };

    auto state = state_.load();
    if (state == Closing || state == Closed) {
        callback(ResultOk, true);
        return;
    }

    LOG_INFO(getName() << "Closing consumer for topic " << topic());
    state_ = Closing;
    incomingMessages_.close();

    // Flush pending grouped ACK requests.
    if (ackGroupingTrackerPtr_.use_count() != 1) {
        LOG_ERROR("AckGroupingTracker is shared by other "
                  << (ackGroupingTrackerPtr_.use_count() - 1)
                  << " threads, which will prevent flushing the ACKs");
    }
    ackGroupingTrackerPtr_.reset();
    negativeAcksTracker_->close();

    ClientConnectionPtr cnx = getCnx().lock();
    if (!cnx) {
        // If connection is gone, also the consumer is closed on the broker side
        callback(ResultOk);
        return;
    }

    ClientImplPtr client = client_.lock();
    if (!client) {
        // Client was already destroyed
        callback(ResultOk);
        return;
    }

    cancelTimers();

    int requestId = client->newRequestId();
    auto self = get_shared_this_ptr();
    cnx->sendRequestWithId(Commands::newCloseConsumer(consumerId_, requestId), requestId)
        .addListener([self, callback](Result result, const ResponseData&) { callback(result); });
}

const std::string& ConsumerImpl::getName() const { return consumerStr_; }

void ConsumerImpl::shutdown() { internalShutdown(); }

void ConsumerImpl::internalShutdown() {
    ackGroupingTrackerPtr_.reset();
    incomingMessages_.clear();
    possibleSendToDeadLetterTopicMessages_.clear();
    resetCnx();
    interceptors_->close();
    auto client = client_.lock();
    if (client) {
        client->cleanupConsumer(this);
    }
    negativeAcksTracker_->close();
    cancelTimers();
    consumerCreatedPromise_.setFailed(ResultAlreadyClosed);
    failPendingReceiveCallback();
    failPendingBatchReceiveCallback();
    state_ = Closed;
}

bool ConsumerImpl::isClosed() { return state_ == Closed; }

bool ConsumerImpl::isOpen() { return state_ == Ready; }

Result ConsumerImpl::pauseMessageListener() {
    if (!messageListener_) {
        return ResultInvalidConfiguration;
    }
    messageListenerRunning_ = false;
    return ResultOk;
}

Result ConsumerImpl::resumeMessageListener() {
    if (!messageListener_) {
        return ResultInvalidConfiguration;
    }

    if (messageListenerRunning_) {
        // Not paused
        return ResultOk;
    }
    messageListenerRunning_ = true;
    const size_t count = incomingMessages_.size();

    for (size_t i = 0; i < count; i++) {
        // Trigger message listener callback in a separate thread
        listenerExecutor_->postWork(std::bind(&ConsumerImpl::internalListener, get_shared_this_ptr()));
    }
    // Check current permits and determine whether to send FLOW command
    this->increaseAvailablePermits(getCnx().lock(), 0);
    return ResultOk;
}

void ConsumerImpl::redeliverUnacknowledgedMessages() {
    static std::set<MessageId> emptySet;
    redeliverMessages(emptySet);
    unAckedMessageTrackerPtr_->clear();
}

void ConsumerImpl::redeliverUnacknowledgedMessages(const std::set<MessageId>& messageIds) {
    if (messageIds.empty()) {
        return;
    }
    if (config_.getConsumerType() != ConsumerShared && config_.getConsumerType() != ConsumerKeyShared) {
        redeliverUnacknowledgedMessages();
        return;
    }

    ClientConnectionPtr cnx = getCnx().lock();
    if (cnx) {
        if (cnx->getServerProtocolVersion() >= proto::v2) {
            auto needRedeliverMsgs = std::make_shared<std::set<MessageId>>();
            auto needCallBack = std::make_shared<std::atomic<int>>(messageIds.size());
            auto self = get_shared_this_ptr();
            // TODO Support MAX_REDELIVER_UNACKNOWLEDGED Avoid redelivering too many messages
            for (const auto& msgId : messageIds) {
                processPossibleToDLQ(msgId,
                                     [self, needRedeliverMsgs, &msgId, needCallBack](bool processSuccess) {
                                         if (!processSuccess) {
                                             needRedeliverMsgs->emplace(msgId);
                                         }
                                         if (--(*needCallBack) == 0 && !needRedeliverMsgs->empty()) {
                                             self->redeliverMessages(*needRedeliverMsgs);
                                         }
                                     });
            }
        }
    } else {
        LOG_WARN("Connection not ready for Consumer - " << getConsumerId());
    }
}

void ConsumerImpl::redeliverMessages(const std::set<MessageId>& messageIds) {
    ClientConnectionPtr cnx = getCnx().lock();
    if (cnx) {
        if (cnx->getServerProtocolVersion() >= proto::v2) {
            cnx->sendCommand(Commands::newRedeliverUnacknowledgedMessages(consumerId_, messageIds));
            LOG_DEBUG("Sending RedeliverUnacknowledgedMessages command for Consumer - " << getConsumerId());
        }
    } else {
        LOG_DEBUG("Connection not ready for Consumer - " << getConsumerId());
    }
}

int ConsumerImpl::getNumOfPrefetchedMessages() const { return incomingMessages_.size(); }

void ConsumerImpl::getBrokerConsumerStatsAsync(const BrokerConsumerStatsCallback& callback) {
    if (state_ != Ready) {
        LOG_ERROR(getName() << "Client connection is not open, please try again later.")
        callback(ResultConsumerNotInitialized, BrokerConsumerStats());
        return;
    }

    Lock lock(mutex_);
    if (brokerConsumerStats_.isValid()) {
        LOG_DEBUG(getName() << "Serving data from cache");
        BrokerConsumerStatsImpl brokerConsumerStats = brokerConsumerStats_;
        lock.unlock();
        callback(ResultOk,
                 BrokerConsumerStats(std::make_shared<BrokerConsumerStatsImpl>(brokerConsumerStats_)));
        return;
    }
    lock.unlock();

    ClientConnectionPtr cnx = getCnx().lock();
    if (cnx) {
        if (cnx->getServerProtocolVersion() >= proto::v8) {
            ClientImplPtr client = client_.lock();
            uint64_t requestId = client->newRequestId();
            LOG_DEBUG(getName() << " Sending ConsumerStats Command for Consumer - " << getConsumerId()
                                << ", requestId - " << requestId);

            cnx->newConsumerStats(consumerId_, requestId)
                .addListener(std::bind(&ConsumerImpl::brokerConsumerStatsListener, get_shared_this_ptr(),
                                       std::placeholders::_1, std::placeholders::_2, callback));
            return;
        } else {
            LOG_ERROR(getName() << " Operation not supported since server protobuf version "
                                << cnx->getServerProtocolVersion() << " is older than proto::v7");
            callback(ResultUnsupportedVersionError, BrokerConsumerStats());
            return;
        }
    }
    LOG_ERROR(getName() << " Client Connection not ready for Consumer");
    callback(ResultNotConnected, BrokerConsumerStats());
}

void ConsumerImpl::brokerConsumerStatsListener(Result res, BrokerConsumerStatsImpl brokerConsumerStats,
                                               const BrokerConsumerStatsCallback& callback) {
    if (res == ResultOk) {
        Lock lock(mutex_);
        brokerConsumerStats.setCacheTime(config_.getBrokerConsumerStatsCacheTimeInMs());
        brokerConsumerStats_ = brokerConsumerStats;
    }

    if (callback) {
        callback(res, BrokerConsumerStats(std::make_shared<BrokerConsumerStatsImpl>(brokerConsumerStats)));
    }
}

void ConsumerImpl::seekAsync(const MessageId& msgId, const ResultCallback& callback) {
    const auto state = state_.load();
    if (state == Closed || state == Closing) {
        LOG_ERROR(getName() << "Client connection already closed.");
        if (callback) {
            callback(ResultAlreadyClosed);
        }
        return;
    }

    ClientImplPtr client = client_.lock();
    if (!client) {
        LOG_ERROR(getName() << "Client is expired when seekAsync " << msgId);
        return;
    }
    const auto requestId = client->newRequestId();
    seekAsyncInternal(requestId, Commands::newSeek(consumerId_, requestId, msgId), SeekArg{msgId}, callback);
}

void ConsumerImpl::seekAsync(uint64_t timestamp, const ResultCallback& callback) {
    const auto state = state_.load();
    if (state == Closed || state == Closing) {
        LOG_ERROR(getName() << "Client connection already closed.");
        if (callback) {
            callback(ResultAlreadyClosed);
        }
        return;
    }

    ClientImplPtr client = client_.lock();
    if (!client) {
        LOG_ERROR(getName() << "Client is expired when seekAsync " << timestamp);
        return;
    }
    const auto requestId = client->newRequestId();
    seekAsyncInternal(requestId, Commands::newSeek(consumerId_, requestId, timestamp), SeekArg{timestamp},
                      callback);
}

bool ConsumerImpl::isReadCompacted() { return readCompacted_; }

<<<<<<< HEAD
void ConsumerImpl::hasMessageAvailableAsync(HasMessageAvailableCallback callback) {
    if (!incomingMessages_.empty()) {
        callback(ResultOk, true);
        return;
    }
=======
void ConsumerImpl::hasMessageAvailableAsync(const HasMessageAvailableCallback& callback) {
>>>>>>> b0c44122
    bool compareMarkDeletePosition;
    {
        std::lock_guard<std::mutex> lock{mutexForMessageId_};
        compareMarkDeletePosition =
            (lastDequedMessageId_ == MessageId::earliest()) &&
            (startMessageId_.get().value_or(MessageId::earliest()) == MessageId::latest());
    }
    if (compareMarkDeletePosition || hasSoughtByTimestamp_.load(std::memory_order_acquire)) {
        auto self = get_shared_this_ptr();
        getLastMessageIdAsync([self, callback](Result result, const GetLastMessageIdResponse& response) {
            if (result != ResultOk) {
                callback(result, {});
                return;
            }
            auto handleResponse = [self, response, callback] {
                if (response.hasMarkDeletePosition() && response.getLastMessageId().entryId() >= 0) {
                    // We only care about comparing ledger ids and entry ids as mark delete position
                    // doesn't have other ids such as batch index
                    auto compareResult = compareLedgerAndEntryId(response.getMarkDeletePosition(),
                                                                 response.getLastMessageId());
                    callback(ResultOk, self->config_.isStartMessageIdInclusive() ? compareResult <= 0
                                                                                 : compareResult < 0);
                } else {
                    callback(ResultOk, false);
                }
            };
            if (self->config_.isStartMessageIdInclusive() &&
                !self->hasSoughtByTimestamp_.load(std::memory_order_acquire)) {
                self->seekAsync(response.getLastMessageId(), [callback, handleResponse](Result result) {
                    if (result != ResultOk) {
                        callback(result, {});
                        return;
                    }
                    handleResponse();
                });
            } else {
                handleResponse();
            }
        });
    } else {
        if (hasMoreMessages()) {
            callback(ResultOk, true);
            return;
        }
        auto self = get_shared_this_ptr();
        getLastMessageIdAsync(
            [this, self, callback](Result result, const GetLastMessageIdResponse& response) {
                callback(result, (result == ResultOk) && hasMoreMessages());
            });
    }
}

void ConsumerImpl::getLastMessageIdAsync(const BrokerGetLastMessageIdCallback& callback) {
    const auto state = state_.load();
    if (state == Closed || state == Closing) {
        LOG_ERROR(getName() << "Client connection already closed.");
        if (callback) {
            callback(ResultAlreadyClosed, GetLastMessageIdResponse());
        }
        return;
    }

    TimeDuration operationTimeout = seconds(client_.lock()->conf().getOperationTimeoutSeconds());
    BackoffPtr backoff = std::make_shared<Backoff>(milliseconds(100), operationTimeout * 2, milliseconds(0));
    DeadlineTimerPtr timer = executor_->createDeadlineTimer();

    internalGetLastMessageIdAsync(backoff, operationTimeout, timer, callback);
}

void ConsumerImpl::internalGetLastMessageIdAsync(const BackoffPtr& backoff, TimeDuration remainTime,
                                                 const DeadlineTimerPtr& timer,
                                                 const BrokerGetLastMessageIdCallback& callback) {
    ClientConnectionPtr cnx = getCnx().lock();
    if (cnx) {
        if (cnx->getServerProtocolVersion() >= proto::v12) {
            ClientImplPtr client = client_.lock();
            uint64_t requestId = client->newRequestId();
            LOG_DEBUG(getName() << " Sending getLastMessageId Command for Consumer - " << getConsumerId()
                                << ", requestId - " << requestId);

            auto self = get_shared_this_ptr();
            cnx->newGetLastMessageId(consumerId_, requestId)
                .addListener([this, self, callback](Result result, const GetLastMessageIdResponse& response) {
                    if (result == ResultOk) {
                        LOG_DEBUG(getName() << "getLastMessageId: " << response);
                        Lock lock(mutexForMessageId_);
                        lastMessageIdInBroker_ = response.getLastMessageId();
                        lock.unlock();
                    } else {
                        LOG_ERROR(getName() << "Failed to getLastMessageId: " << result);
                    }
                    callback(result, response);
                });
        } else {
            LOG_ERROR(getName() << " Operation not supported since server protobuf version "
                                << cnx->getServerProtocolVersion() << " is older than proto::v12");
            callback(ResultUnsupportedVersionError, MessageId());
        }
    } else {
        TimeDuration next = std::min(remainTime, backoff->next());
        if (toMillis(next) <= 0) {
            LOG_ERROR(getName() << " Client Connection not ready for Consumer");
            callback(ResultNotConnected, MessageId());
            return;
        }
        remainTime -= next;

        timer->expires_from_now(next);

        auto self = shared_from_this();
        timer->async_wait([this, backoff, remainTime, timer, next, callback,
                           self](const ASIO_ERROR& ec) -> void {
            if (ec == ASIO::error::operation_aborted) {
                LOG_DEBUG(getName() << " Get last message id operation was cancelled, code[" << ec << "].");
                return;
            }
            if (ec) {
                LOG_ERROR(getName() << " Failed to get last message id, code[" << ec << "].");
                return;
            }
            LOG_WARN(getName() << " Could not get connection while getLastMessageId -- Will try again in "
                               << toMillis(next) << " ms")
            this->internalGetLastMessageIdAsync(backoff, remainTime, timer, callback);
        });
    }
}

void ConsumerImpl::setNegativeAcknowledgeEnabledForTesting(bool enabled) {
    negativeAcksTracker_->setEnabledForTesting(enabled);
}

void ConsumerImpl::trackMessage(const MessageId& messageId) {
    if (hasParent_) {
        unAckedMessageTrackerPtr_->remove(messageId);
    } else {
        unAckedMessageTrackerPtr_->add(messageId);
    }
}

bool ConsumerImpl::isConnected() const { return !getCnx().expired() && state_ == Ready; }

uint64_t ConsumerImpl::getNumberOfConnectedConsumer() { return isConnected() ? 1 : 0; }

void ConsumerImpl::seekAsyncInternal(long requestId, const SharedBuffer& seek, const SeekArg& seekArg,
                                     const ResultCallback& callback) {
    ClientConnectionPtr cnx = getCnx().lock();
    if (!cnx) {
        LOG_ERROR(getName() << " Client Connection not ready for Consumer");
        callback(ResultNotConnected);
        return;
    }

    auto expected = SeekStatus::NOT_STARTED;
    if (!seekStatus_.compare_exchange_strong(expected, SeekStatus::IN_PROGRESS)) {
        LOG_ERROR(getName() << " attempted to seek " << seekArg << " when the status is "
                            << static_cast<int>(expected));
        callback(ResultNotAllowedError);
        return;
    }

    const auto originalSeekMessageId = seekMessageId_.get();
    if (boost::get<uint64_t>(&seekArg)) {
        hasSoughtByTimestamp_.store(true, std::memory_order_release);
    } else {
        seekMessageId_ = *boost::get<MessageId>(&seekArg);
        hasSoughtByTimestamp_.store(false, std::memory_order_release);
    }
    seekStatus_ = SeekStatus::IN_PROGRESS;
    seekCallback_ = callback;
    LOG_INFO(getName() << " Seeking subscription to " << seekArg);

    std::weak_ptr<ConsumerImpl> weakSelf{get_shared_this_ptr()};

    cnx->sendRequestWithId(seek, requestId)
        .addListener([this, weakSelf, callback, originalSeekMessageId](Result result,
                                                                       const ResponseData& responseData) {
            auto self = weakSelf.lock();
            if (!self) {
                callback(result);
                return;
            }
            if (result == ResultOk) {
                LOG_INFO(getName() << "Seek successfully");
                ackGroupingTrackerPtr_->flushAndClean();
                incomingMessages_.clear();
                Lock lock(mutexForMessageId_);
                lastDequedMessageId_ = MessageId::earliest();
                lock.unlock();
                if (getCnx().expired()) {
                    // It's during reconnection, complete the seek future after connection is established
                    seekStatus_ = SeekStatus::COMPLETED;
                } else {
                    if (!hasSoughtByTimestamp_.load(std::memory_order_acquire)) {
                        startMessageId_ = seekMessageId_.get();
                    }
                    seekCallback_.release()(result);
                }
            } else {
                LOG_ERROR(getName() << "Failed to seek: " << result);
                seekMessageId_ = originalSeekMessageId;
                seekStatus_ = SeekStatus::NOT_STARTED;
                seekCallback_.release()(result);
            }
        });
}

bool ConsumerImpl::isPriorBatchIndex(int32_t idx) {
    return config_.isStartMessageIdInclusive() ? idx < startMessageId_.get().value().batchIndex()
                                               : idx <= startMessageId_.get().value().batchIndex();
}

bool ConsumerImpl::isPriorEntryIndex(int64_t idx) {
    return config_.isStartMessageIdInclusive() ? idx < startMessageId_.get().value().entryId()
                                               : idx <= startMessageId_.get().value().entryId();
}

bool ConsumerImpl::hasEnoughMessagesForBatchReceive() const {
    if (batchReceivePolicy_.getMaxNumMessages() <= 0 && batchReceivePolicy_.getMaxNumBytes() <= 0) {
        return false;
    }
    return (batchReceivePolicy_.getMaxNumMessages() > 0 &&
            incomingMessages_.size() >= batchReceivePolicy_.getMaxNumMessages()) ||
           (batchReceivePolicy_.getMaxNumBytes() > 0 &&
            incomingMessagesSize_ >= batchReceivePolicy_.getMaxNumBytes());
}

std::shared_ptr<ConsumerImpl> ConsumerImpl::get_shared_this_ptr() {
    return std::dynamic_pointer_cast<ConsumerImpl>(shared_from_this());
}

void ConsumerImpl::cancelTimers() noexcept {
    ASIO_ERROR ec;
    batchReceiveTimer_->cancel(ec);
    checkExpiredChunkedTimer_->cancel(ec);
    unAckedMessageTrackerPtr_->stop();
    consumerStatsBasePtr_->stop();
}

void ConsumerImpl::processPossibleToDLQ(const MessageId& messageId, const ProcessDLQCallBack& cb) {
    auto messages = possibleSendToDeadLetterTopicMessages_.find(messageId);
    if (!messages) {
        cb(false);
        return;
    }

    // Initialize deadLetterProducer_
    if (!deadLetterProducer_) {
        std::lock_guard<std::mutex> createLock(createProducerLock_);
        if (!deadLetterProducer_) {
            deadLetterProducer_ = std::make_shared<Promise<Result, Producer>>();
            ProducerConfiguration producerConfiguration;
            producerConfiguration.setSchema(config_.getSchema());
            producerConfiguration.setBlockIfQueueFull(false);
            producerConfiguration.setBatchingEnabled(false);
            producerConfiguration.impl_->initialSubscriptionName =
                deadLetterPolicy_.getInitialSubscriptionName();
            ClientImplPtr client = client_.lock();
            if (client) {
                auto self = get_shared_this_ptr();
                client->createProducerAsync(
                    deadLetterPolicy_.getDeadLetterTopic(), producerConfiguration,
                    [self](Result res, const Producer& producer) {
                        if (res == ResultOk) {
                            self->deadLetterProducer_->setValue(producer);
                        } else {
                            LOG_ERROR("Dead letter producer create exception with topic: "
                                      << self->deadLetterPolicy_.getDeadLetterTopic() << " ex: " << res);
                            self->deadLetterProducer_.reset();
                        }
                    });
            } else {
                LOG_WARN(getName() << "Client is destroyed and cannot create dead letter producer.");
                return;
            }
        }
    }

    for (const auto& message : messages.value()) {
        std::weak_ptr<ConsumerImpl> weakSelf{get_shared_this_ptr()};
        deadLetterProducer_->getFuture().addListener([weakSelf, message, messageId, cb](Result res,
                                                                                        Producer producer) {
            auto self = weakSelf.lock();
            if (!self) {
                return;
            }
            auto originMessageId = message.getMessageId();
            std::stringstream originMessageIdStr;
            originMessageIdStr << originMessageId;
            MessageBuilder msgBuilder;
            msgBuilder.setAllocatedContent(const_cast<void*>(message.getData()), message.getLength())
                .setProperties(message.getProperties())
                .setProperty(PROPERTY_ORIGIN_MESSAGE_ID, originMessageIdStr.str())
                .setProperty(SYSTEM_PROPERTY_REAL_TOPIC, message.getTopicName());
            if (message.hasPartitionKey()) {
                msgBuilder.setPartitionKey(message.getPartitionKey());
            }
            if (message.hasOrderingKey()) {
                msgBuilder.setOrderingKey(message.getOrderingKey());
            }
            producer.sendAsync(msgBuilder.build(), [weakSelf, originMessageId, messageId, cb](
                                                       Result res, const MessageId& messageIdInDLQ) {
                auto self = weakSelf.lock();
                if (!self) {
                    return;
                }
                if (res == ResultOk) {
                    if (self->state_ != Ready) {
                        LOG_WARN(
                            "Send to the DLQ successfully, but consumer is not ready. ignore acknowledge : "
                            << self->state_);
                        cb(false);
                        return;
                    }
                    self->possibleSendToDeadLetterTopicMessages_.remove(messageId);
                    self->acknowledgeAsync(originMessageId, [weakSelf, originMessageId, cb](Result result) {
                        auto self = weakSelf.lock();
                        if (!self) {
                            return;
                        }
                        if (result != ResultOk) {
                            LOG_WARN("{" << self->topic() << "} {" << self->subscription_ << "} {"
                                         << self->getConsumerName() << "} Failed to acknowledge the message {"
                                         << originMessageId
                                         << "} of the original topic but send to the DLQ successfully : "
                                         << result);
                            cb(false);
                        } else {
                            LOG_DEBUG("Send msg:" << originMessageId
                                                  << "to DLQ success and acknowledge success.");
                            cb(true);
                        }
                    });
                } else {
                    LOG_WARN("{" << self->topic() << "} {" << self->subscription_ << "} {"
                                 << self->getConsumerName() << "} Failed to send DLQ message to {"
                                 << self->deadLetterPolicy_.getDeadLetterTopic() << "} for message id "
                                 << "{" << originMessageId << "} : " << res);
                    cb(false);
                }
            });
        });
    }
}

} /* namespace pulsar */<|MERGE_RESOLUTION|>--- conflicted
+++ resolved
@@ -1569,15 +1569,11 @@
 
 bool ConsumerImpl::isReadCompacted() { return readCompacted_; }
 
-<<<<<<< HEAD
-void ConsumerImpl::hasMessageAvailableAsync(HasMessageAvailableCallback callback) {
+void ConsumerImpl::hasMessageAvailableAsync(const HasMessageAvailableCallback& callback) {
     if (!incomingMessages_.empty()) {
         callback(ResultOk, true);
         return;
     }
-=======
-void ConsumerImpl::hasMessageAvailableAsync(const HasMessageAvailableCallback& callback) {
->>>>>>> b0c44122
     bool compareMarkDeletePosition;
     {
         std::lock_guard<std::mutex> lock{mutexForMessageId_};
