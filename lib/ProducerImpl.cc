--- conflicted
+++ resolved
@@ -55,19 +55,11 @@
 };
 
 ProducerImpl::ProducerImpl(ClientImplPtr client, const TopicName& topicName,
-<<<<<<< HEAD
-                           const ProducerConfiguration& conf, ProducerInterceptorsPtr interceptors,
-                           int32_t partition)
-    : HandlerBase(
-          client, (partition < 0) ? topicName.toString() : topicName.getTopicPartitionName(partition),
-          Backoff(milliseconds(100), seconds(60), milliseconds(std::max(100, conf.getSendTimeout() - 100)))),
-=======
-                           const ProducerConfiguration& conf, int32_t partition)
+                           const ProducerConfiguration& conf, ProducerInterceptorsPtr interceptors, int32_t partition)
     : HandlerBase(client, (partition < 0) ? topicName.toString() : topicName.getTopicPartitionName(partition),
                   Backoff(milliseconds(client->getClientConfig().getInitialBackoffIntervalMs()),
                           milliseconds(client->getClientConfig().getMaxBackoffIntervalMs()),
                           milliseconds(std::max(100, conf.getSendTimeout() - 100)))),
->>>>>>> 05807bda
       conf_(conf),
       semaphore_(),
       pendingMessagesQueue_(),
@@ -996,4 +988,5 @@
 
 ProducerImplWeakPtr ProducerImpl::weak_from_this() noexcept { return shared_from_this(); }
 
-}  // namespace pulsar+}  // namespace pulsar
+/* namespace pulsar */