/**
 * Licensed to the Apache Software Foundation (ASF) under one
 * or more contributor license agreements.  See the NOTICE file
 * distributed with this work for additional information
 * regarding copyright ownership.  The ASF licenses this file
 * to you under the Apache License, Version 2.0 (the
 * "License"); you may not use this file except in compliance
 * with the License.  You may obtain a copy of the License at
 *
 *   http://www.apache.org/licenses/LICENSE-2.0
 *
 * Unless required by applicable law or agreed to in writing,
 * software distributed under the License is distributed on an
 * "AS IS" BASIS, WITHOUT WARRANTIES OR CONDITIONS OF ANY
 * KIND, either express or implied.  See the License for the
 * specific language governing permissions and limitations
 * under the License.
 */
#ifndef LIB_PRODUCERCONFIGURATIONIMPL_H_
#define LIB_PRODUCERCONFIGURATIONIMPL_H_

#include <pulsar/ProducerConfiguration.h>

#include <boost/optional.hpp>
#include <memory>

namespace pulsar {

struct ProducerConfigurationImpl {
    SchemaInfo schemaInfo;
    boost::optional<std::string> producerName;
    boost::optional<int64_t> initialSequenceId;
    int sendTimeoutMs{30000};
    CompressionType compressionType{CompressionNone};
    int maxPendingMessages{1000};
    int maxPendingMessagesAcrossPartitions{50000};
    ProducerConfiguration::PartitionsRoutingMode routingMode{ProducerConfiguration::UseSinglePartition};
    MessageRoutingPolicyPtr messageRouter;
    ProducerConfiguration::HashingScheme hashingScheme{ProducerConfiguration::BoostHash};
    bool useLazyStartPartitionedProducers{false};
    bool blockIfQueueFull{false};
    bool batchingEnabled{true};
    unsigned int batchingMaxMessages{1000};
    unsigned long batchingMaxAllowedSizeInBytes{128 * 1024};  // 128 KB
    unsigned long batchingMaxPublishDelayMs{10};              // 10 milli seconds
    ProducerConfiguration::BatchingType batchingType{ProducerConfiguration::DefaultBatching};
    CryptoKeyReaderPtr cryptoKeyReader;
    std::set<std::string> encryptionKeys;
    ProducerCryptoFailureAction cryptoFailureAction{ProducerCryptoFailureAction::FAIL};
    std::map<std::string, std::string> properties;
    bool chunkingEnabled{false};
    ProducerConfiguration::ProducerAccessMode accessMode{ProducerConfiguration::Shared};
<<<<<<< HEAD
    std::vector<ProducerInterceptorPtr> interceptors;
=======
    std::string initialSubscriptionName;
>>>>>>> c3e3e8ad
};
}  // namespace pulsar

#endif /* LIB_PRODUCERCONFIGURATIONIMPL_H_ */<|MERGE_RESOLUTION|>--- conflicted
+++ resolved
@@ -50,11 +50,8 @@
     std::map<std::string, std::string> properties;
     bool chunkingEnabled{false};
     ProducerConfiguration::ProducerAccessMode accessMode{ProducerConfiguration::Shared};
-<<<<<<< HEAD
+    std::string initialSubscriptionName;
     std::vector<ProducerInterceptorPtr> interceptors;
-=======
-    std::string initialSubscriptionName;
->>>>>>> c3e3e8ad
 };
 }  // namespace pulsar
 
