--- conflicted
+++ resolved
@@ -49,16 +49,7 @@
       #   # Contexts are the names of checks that must pass.
       #   # See ./github/workflows/README.md for more documentation on this list.
         contexts:
-<<<<<<< HEAD
-           - Run unit tests
-           - Build CPP Client on Windows x64
-           - Build CPP Client on Windows x86
-           - Build Debian x86_64
-           - Build RPM x86_64
-           - Build Alpine x86_64
-=======
            - Check Completion
->>>>>>> 0fdcbe42
 
       required_pull_request_reviews:
         dismiss_stale_reviews: false
